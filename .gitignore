<<<<<<< HEAD
# Ignore all PDF files
*.pdf

.zencoder/
# Skip dataset
dataset/
# PyCharm specific files
.idea/

# Byte-compiled / optimized / DLL files
__pycache__/
*.py[cod]
*$py.class

# C extensions
*.so

# Distribution / packaging
.Python
build/
develop-eggs/
dist/
downloads/
eggs/
.eggs/
lib/
lib64/
parts/
sdist/
var/
*.egg-info/
.installed.cfg
*.egg

# PyInstaller
# Usually contains the output of PyInstaller
# (http://www.pyinstaller.org)
dist/
*.spec

# Installer logs
pip-log.txt
pip-delete-this-directory.txt

# Unit test / coverage reports
htmlcov/
.tox/
.nox/
.coverage
.coverage.*
.cache
nosetests.xml
coverage.xml
*.cover
*.py,cover
.hypothesis/

# Jupyter Notebook checkpoints
.ipynb_checkpoints

# Virtual environments
env/
venv/
ENV/
VENV/
env.bak/
venv.bak/

# VS Code settings (optional, but common)
.vscode/
=======
# Logs
logs
*.log
npm-debug.log*
yarn-debug.log*
yarn-error.log*
pnpm-debug.log*
lerna-debug.log*

node_modules
dist
dist-ssr
*.local

# Editor directories and files
.vscode/*
!.vscode/extensions.json
.idea
.DS_Store
*.suo
*.ntvs*
*.njsproj
*.sln
*.sw?
>>>>>>> e420a07a
<|MERGE_RESOLUTION|>--- conflicted
+++ resolved
@@ -1,75 +1,3 @@
-<<<<<<< HEAD
-# Ignore all PDF files
-*.pdf
-
-.zencoder/
-# Skip dataset
-dataset/
-# PyCharm specific files
-.idea/
-
-# Byte-compiled / optimized / DLL files
-__pycache__/
-*.py[cod]
-*$py.class
-
-# C extensions
-*.so
-
-# Distribution / packaging
-.Python
-build/
-develop-eggs/
-dist/
-downloads/
-eggs/
-.eggs/
-lib/
-lib64/
-parts/
-sdist/
-var/
-*.egg-info/
-.installed.cfg
-*.egg
-
-# PyInstaller
-# Usually contains the output of PyInstaller
-# (http://www.pyinstaller.org)
-dist/
-*.spec
-
-# Installer logs
-pip-log.txt
-pip-delete-this-directory.txt
-
-# Unit test / coverage reports
-htmlcov/
-.tox/
-.nox/
-.coverage
-.coverage.*
-.cache
-nosetests.xml
-coverage.xml
-*.cover
-*.py,cover
-.hypothesis/
-
-# Jupyter Notebook checkpoints
-.ipynb_checkpoints
-
-# Virtual environments
-env/
-venv/
-ENV/
-VENV/
-env.bak/
-venv.bak/
-
-# VS Code settings (optional, but common)
-.vscode/
-=======
 # Logs
 logs
 *.log
@@ -93,5 +21,4 @@
 *.ntvs*
 *.njsproj
 *.sln
-*.sw?
->>>>>>> e420a07a
+*.sw?